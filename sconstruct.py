import os
import shutil
import re
from glob import glob
from subprocess import Popen, PIPE
from collections import defaultdict


def shell(command):
    """Runs a command as if it were in the shell."""
    proc = Popen(command, stdout=PIPE)
    return proc.communicate()[0].decode()


AddOption("--tests",
          dest="tests",
          action="store_true",
          help="Compile with tests")

AddOption("--verbose",
          dest="verbose",
          action="store_true",
          help="Print verbose output. Not fully respected.")

AddOption("--no-color",
          dest="color",
          action="store_false",
          default=True,
          help="Remove all color from output.")

AddOption("--ci",
          dest="ci",
          action="store_true",
          help="Print without \\r.")

AddOption("--report",
          dest="report",
          action="store_true",
          help="Save a tests-report. Only makes sense with --tests.")

env = Environment(ENV=os.environ)
env.Replace(CXX="g++")
env.Append(CXXFLAGS="-Wall")
env.Append(CXXFLAGS="-ggdb")
env.Append(CXXFLAGS="-O0")
env.Append(CXXFLAGS="-Wno-unused")
env.Append(CXXFLAGS=shell(["sdl2-config", "--cflags"]))
env.Append(LINKFLAGS=shell(["sdl2-config", "--libs"]))
env.Append(LINKFLAGS="-ldl")
env.Append(LINKFLAGS="-rdynamic")  # Gives backtrace information

if GetOption("verbose"):
    env.Append(CPPDEFINES="VERBOSE")
    env.Append(ASSETS_VERBOSE="--verbose")

<<<<<<< HEAD
if not GetOption("color"):
    env.Append(CPPDEFINES="NO_COLOR")

if GetOption("ci"):
    env.Append(CPPDEFINES="CI")

if GetOption("report") and GetOption("tests"):
    env.Append(CPPDEFINES="REPORT")
elif GetOption("report"):
    print("Writing report does not make sense without tests.")

source = glob("src/**/*.c*", recursive=True)
=======
smek_dir = "bin/debug/"
VariantDir(smek_dir, "src", duplicate=0)
>>>>>>> ccc7b557

tests_dir = "bin/tests/"
VariantDir(tests_dir, "src", duplicate=0)


asset_gen = Builder(action="./asset-gen.py -o $TARGET -f $SOURCES $ASSETS_VERBOSE")
env.Append(BUILDERS={"Assets": asset_gen})

def all_asset_targets(build_dir):
    asset_files = defaultdict(list)
    global_asset_files = []
    for f in glob("res/**/*.*", recursive=True):
        if f.count("/") == 1:
            global_asset_files.append(f)
        elif f.startswith("res/tests/"):
            continue
        else:
            asset_files["{}-{}".format("assets", "-".join(f.split("/")[1:-1]))].append(f)
    assets = [env.Assets(build_dir + "assets.bin", global_asset_files)]
    for out_file, files in asset_files.items():
        assets.append(env.Assets(build_dir + out_file + ".bin", files))
    return assets

tests_assets = env.Assets(tests_dir + "assets-tests.bin", glob("res/tests/*.*"))
assets = all_asset_targets(smek_dir)
env.Alias("assets", assets)

source = glob("src/**/*.c*", recursive=True)
source.remove("src/platform.cpp")  # The platform layer

smek_source = [re.sub("^src/", smek_dir, f) for f in source]
smek_source.remove(smek_dir + "test.cpp")
smek = env.Program(target=smek_dir + "SMEK", source=[smek_dir + "platform.cpp"])
libsmek = env.SharedLibrary(target=smek_dir + "libSMEK", source=smek_source)
Depends(smek, assets)
Depends(smek, libsmek)
Default(smek)

<<<<<<< HEAD
AlwaysBuild(env.Alias("run", smek, "cd " + build_dir + "; " + smek[0].abspath))
=======
tests_env = env.Clone()
tests_env.Append(CPPDEFINES="TESTS")
tests_source = [re.sub("^src/", tests_dir, f) for f in source]
tests = tests_env.Program(target=tests_dir + "tests", source=tests_source)
Depends(tests, tests_assets)

def create_run_command(run_dir, program):
    run_cmd = "(set -o pipefail; "  # propagate exit codes from earlier pipes
    run_cmd += "cd " + run_dir + "; " + program[0].abspath
    if shutil.which("c++filt"):
        # Swap stdout and stderr, de-mangle with c++filt, then swap back.
        # https://serverfault.com/questions/63705/how-to-pipe-stderr-without-piping-stdout
        run_cmd += " 3>&1 1>&2 2>&3 | c++filt 3>&2 2>&1 1>&3 | c++filt"
    else:
        # c++filt should be installed but just in case
        run_cmd += "; echo \"c++filt not found, function names may be mangled\""
    run_cmd += ")"
    return run_cmd

AlwaysBuild(env.Alias("run", smek, create_run_command(smek_dir, smek)))
AlwaysBuild(env.Alias("tests", tests, create_run_command(tests_dir, tests)))
>>>>>>> ccc7b557

docs = env.Alias("docs", "", "docs/doc-builder.py")
AlwaysBuild(docs)

env.Clean(smek, glob("bin/**/*.o", recursive=True))  # always remove *.o
<<<<<<< HEAD
env.Clean(smek, glob("bin/**/report.txt", recursive=True))
=======
env.Clean(tests, glob("bin/**/*.o", recursive=True))  # always remove *.o
env.Clean(libsmek, glob("bin/**/libSMEK*", recursive=True))
>>>>>>> ccc7b557
env.Clean(docs, "docs/index.html")
env.Clean(assets, glob("bin/**/assets*.bin"))<|MERGE_RESOLUTION|>--- conflicted
+++ resolved
@@ -53,23 +53,17 @@
     env.Append(CPPDEFINES="VERBOSE")
     env.Append(ASSETS_VERBOSE="--verbose")
 
-<<<<<<< HEAD
 if not GetOption("color"):
     env.Append(CPPDEFINES="NO_COLOR")
 
 if GetOption("ci"):
     env.Append(CPPDEFINES="CI")
 
-if GetOption("report") and GetOption("tests"):
+if GetOption("report"):
     env.Append(CPPDEFINES="REPORT")
-elif GetOption("report"):
-    print("Writing report does not make sense without tests.")
 
-source = glob("src/**/*.c*", recursive=True)
-=======
 smek_dir = "bin/debug/"
 VariantDir(smek_dir, "src", duplicate=0)
->>>>>>> ccc7b557
 
 tests_dir = "bin/tests/"
 VariantDir(tests_dir, "src", duplicate=0)
@@ -108,41 +102,21 @@
 Depends(smek, libsmek)
 Default(smek)
 
-<<<<<<< HEAD
-AlwaysBuild(env.Alias("run", smek, "cd " + build_dir + "; " + smek[0].abspath))
-=======
 tests_env = env.Clone()
 tests_env.Append(CPPDEFINES="TESTS")
 tests_source = [re.sub("^src/", tests_dir, f) for f in source]
 tests = tests_env.Program(target=tests_dir + "tests", source=tests_source)
 Depends(tests, tests_assets)
 
-def create_run_command(run_dir, program):
-    run_cmd = "(set -o pipefail; "  # propagate exit codes from earlier pipes
-    run_cmd += "cd " + run_dir + "; " + program[0].abspath
-    if shutil.which("c++filt"):
-        # Swap stdout and stderr, de-mangle with c++filt, then swap back.
-        # https://serverfault.com/questions/63705/how-to-pipe-stderr-without-piping-stdout
-        run_cmd += " 3>&1 1>&2 2>&3 | c++filt 3>&2 2>&1 1>&3 | c++filt"
-    else:
-        # c++filt should be installed but just in case
-        run_cmd += "; echo \"c++filt not found, function names may be mangled\""
-    run_cmd += ")"
-    return run_cmd
-
-AlwaysBuild(env.Alias("run", smek, create_run_command(smek_dir, smek)))
-AlwaysBuild(env.Alias("tests", tests, create_run_command(tests_dir, tests)))
->>>>>>> ccc7b557
+AlwaysBuild(env.Alias("run", smek, "cd " + smek_dir + "; " + smek[0].abspath))
+AlwaysBuild(env.Alias("tests", tests, "cd " + tests_dir + "; " + tests[0].abspath))
 
 docs = env.Alias("docs", "", "docs/doc-builder.py")
 AlwaysBuild(docs)
 
 env.Clean(smek, glob("bin/**/*.o", recursive=True))  # always remove *.o
-<<<<<<< HEAD
-env.Clean(smek, glob("bin/**/report.txt", recursive=True))
-=======
 env.Clean(tests, glob("bin/**/*.o", recursive=True))  # always remove *.o
+env.Clean(tests, glob("bin/**/report.txt", recursive=True))
 env.Clean(libsmek, glob("bin/**/libSMEK*", recursive=True))
->>>>>>> ccc7b557
 env.Clean(docs, "docs/index.html")
 env.Clean(assets, glob("bin/**/assets*.bin"))