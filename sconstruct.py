--- conflicted
+++ resolved
@@ -56,7 +56,6 @@
           action="store_true",
           help="Compiles the code using Jumbo, this make it faster for clean builds")
 
-<<<<<<< HEAD
 AddOption("--windows",
           dest="windows",
           action="store_true",
@@ -99,22 +98,9 @@
         smek_game_lib = "./libSMEK.so"
         env.Replace(SHLIBSUFFIX="so")
 
-env.MergeFlags("-Wall -Wno-unused -std=c++20")
+env.MergeFlags("-Wall -Wno-unused -Wno-format-security -std=c++20")
 env.MergeFlags("-Iinc -Llib")
 env.Append(LIBS="dl")
-=======
-env = Environment(ENV=os.environ)
-env.Replace(CXX="g++")
-env.Append(CXXFLAGS="-Wall")
-env.Append(CXXFLAGS="-std=c++20")
-# Annoying things.
-env.Append(CXXFLAGS="-Wno-unused -Wno-return-type-c-linkage -Wno-format-security")
-env.Append(CXXFLAGS=shell(["sdl2-config", "--cflags"]))
-env.Append(CXXFLAGS="-Iinc")
-env.Append(LINKFLAGS=shell(["sdl2-config", "--libs"]))
-env.Append(LINKFLAGS="-ldl")
-env.Append(LINKFLAGS="-rdynamic")  # Gives backtrace information
->>>>>>> b23b82b8
 env.Append(CPPDEFINES="IMGUI_IMPL_OPENGL_LOADER_GLAD")
 env.Append(CPPDEFINES={"SMEK_GAME_LIB": smek_game_lib})
 env.Replace(SHLIBPREFIX="lib")
