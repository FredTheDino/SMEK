#include "util/util.h"

#include "game.h"
#include "test.h"
#include "renderer/opengl.h"
#include "renderer/renderer.h"
#include "asset/asset.h"
#include "physics/physics.h"

#include "math/smek_mat4.h"
#include "math/smek_math.h"

#include "imgui/imgui.h"

GameState *_global_gs;
#ifndef TESTS
GameState *GAMESTATE() { return _global_gs; }
#endif

f32 delta() { return GAMESTATE()->delta; }
f32 time() { return GAMESTATE()->time; }
u32 frame() { return GAMESTATE()->frame; }

void do_imgui_stuff();

void init_game(GameState *gamestate, int width, int height) {
    _global_gs = gamestate;
    GAMESTATE()->main_thread = SDL_GetThreadID(NULL);

    GAMESTATE()->entity_system.m_client_id = SDL_CreateMutex();
    GAMESTATE()->m_event_queue = SDL_CreateMutex();

    Asset::load("assets.bin");

#if IMGUI_ENABLE
    GAMESTATE()->imgui.screen_resolution = { width, height };
#endif
    GFX::init(GAMESTATE(), width, height);

    GFX::lighting()->sun_direction = Vec3(0.0, 1.0, 0.0);
    *GFX::debug_camera() = GFX::Camera::init();
    GFX::debug_camera()->position = Vec3(0.0, 0.2, 0.0);

    *GFX::gameplay_camera() = GFX::Camera::init();
    GFX::gameplay_camera()->position = Vec3(0.0, 0.2, 0.0);

    GAMESTATE()->running = true;

    Input::bind(Ac::MoveX, 0, SDLK_a, -1.0);
    Input::bind(Ac::MoveX, 1, SDLK_d, 1.0);
    Input::bind(Ac::MoveY, 0, SDLK_q, 1.0);
    Input::bind(Ac::MoveY, 1, SDLK_e, -1.0);
    Input::bind(Ac::MoveZ, 0, SDLK_w, -1.0);
    Input::bind(Ac::MoveZ, 1, SDLK_s, 1.0);
    Input::bind(Ac::Jump, 0, SDLK_SPACE, 1.0);
    Input::bind(Ac::Shoot, 0, SDLK_f, 1.0);
    Input::bind(Ac::MouseToggle, 0, SDLK_m);
    Input::bind(Ac::Rebind, 1, SDLK_r);

    Light l = Light();
    GAMESTATE()->lights[0] = GAMESTATE()->entity_system.add(l);
    GAMESTATE()->lights[1] = GAMESTATE()->entity_system.add(l);

    Player player = {};
    GAMESTATE()->entity_system.add(player);

    Physics::AABody b;
    b.position = { 0, 0, 0 };
    b.half_size = { 5, 1, 5 };
    b.mass = 0.0;
    GAMESTATE()->physics_engine.add_box(b);
}

void reload_game(GameState *game) {
    _global_gs = game;
    GFX::reload(game);
    Asset::reload();
#ifdef IMGUI_ENABLE
    ImGui::SetCurrentContext((ImGuiContext *)game->imgui.context);
#endif
    GFX::remake_render_target();
}

void update() {
    if (Input::released(Ac::MouseToggle)) {
        GAMESTATE()->input.mouse_capture ^= 1;
    }

    handle_events();

    // Debug camera movement, overwritten by player currently.
    if (GFX::current_camera() == GFX::debug_camera()) {
        Vec3 move = { Input::value(Ac::MoveX), 0, Input::value(Ac::MoveZ) };
        Vec2 turn = Input::mouse_move();
        move = move * delta();
        turn = turn * delta();
        GFX::debug_camera()->turn(turn.y, turn.x);
        GFX::debug_camera()->move_relative(move);
        GFX::debug_camera()->move(
            Vec3(0, Input::value(Ac::MoveY) * delta(), 0));
    }
    GAMESTATE()->entity_system.update();
    GAMESTATE()->physics_engine.update(delta());
}

void draw() {
    GFX::RenderTexture target = GFX::render_target();
    target.use();
    glClearColor(0.2, 0.1, 0.3, 1); // We don't need to do this...
    glClear(GL_COLOR_BUFFER_BIT | GL_DEPTH_BUFFER_BIT);

    // NOTE(ed): Note that this function has sideeffects,
    // it can set the camera and do things like that.
    do_imgui_stuff();

    GFX::MasterShader shader = GFX::master_shader();
    shader.use();
    shader.upload_t(time());

    GFX::current_camera()->upload(shader);
    shader.upload_bones(0, nullptr);

    shader.upload_sun_dir(GFX::lighting()->sun_direction);
    shader.upload_sun_color(GFX::lighting()->sun_color);
    shader.upload_ambient_color(GFX::lighting()->ambient_color);

    Vec3 position = Vec3(3, 0.5, 3);
    {
        Light *l = GAMESTATE()->entity_system.fetch<Light>(GAMESTATE()->lights[0]);
        l->position = position + Vec3(0.5, 1.0 + sin(time()), 0.0);
        // l->color = Vec3(sin(time()) * 0.5 + 0.5, cos(time()) * 0.5 + 0.5, 0.2);
    }

    {
        Light *l = GAMESTATE()->entity_system.fetch<Light>(GAMESTATE()->lights[1]);
        l->position = position + Vec3(1.0 + cos(time()), 1.0, sin(time()));
        // l->color = Vec3(0.5, 0.5, 0.9);
    }

    shader.upload_lights(GFX::lighting()->light_positions,
                         GFX::lighting()->light_colors);

    Asset::fetch_texture("RGBA")->bind(0);
    shader.upload_tex(0);

    GAMESTATE()->entity_system.draw();

    GFX::debug_shader().use();
    GFX::current_camera()->upload(GFX::debug_shader());
    GFX::draw_primitivs();

    GFX::resolve_to_screen(target);
}

#ifdef IMGUI_ENABLE
void do_imgui_stuff() {
    if (ImGui::BeginMainMenuBar()) {
        if (ImGui::BeginMenu("File")) {
            if (ImGui::MenuItem("Reload")) {
                if (SDL_LockMutex(GAMESTATE()->m_reload_lib) == 0) {
                    *GAMESTATE()->reload_lib = true;
                    SDL_UnlockMutex(GAMESTATE()->m_reload_lib);
                } else {
                    ERR("Unable to lock mutex: {}", SDL_GetError());
                }
            }
            if (ImGui::MenuItem("Exit")) {
                SDL_Event quit_event;
                quit_event.type = SDL_QUIT;
                SDL_PushEvent(&quit_event);
            }
            ImGui::EndMenu();
        }
        if (ImGui::BeginMenu("View")) {
            ImGui::MenuItem("Show Networking", "",
                            &GAMESTATE()->imgui.networking_enabled);
            ImGui::MenuItem("Show Rendered Target", "",
                            &GAMESTATE()->imgui.render_target_enabled);
            ImGui::MenuItem("Show Depth Map", "",
                            &GAMESTATE()->imgui.depth_map_enabled);
            ImGui::MenuItem("Show Entities", "",
                            &GAMESTATE()->imgui.entities_enabled);
            ImGui::EndMenu();
        }
        if (ImGui::BeginMenu("Help")) {
            if (ImGui::MenuItem("About")) {}
            ImGui::EndMenu();
        }
        ImGui::EndMainMenuBar();
    }

    ImGui::SliderFloat("Time",
                       &GAMESTATE()->imgui.t,
                       GAMESTATE()->imgui.min_t,
                       GAMESTATE()->imgui.max_t, "%.2f");

    {
<<<<<<< HEAD
        if (GAMESTATE()->entity_system.is_valid(GAMESTATE()->lights[0])) {
            Light *l = GAMESTATE()->entity_system.fetch<Light>(GAMESTATE()->lights[0]);
            if (GAMESTATE()->entity_system.have_ownership(l->entity_id)) {
                l->position = position + Vec3(0.5, 1.0 + sin(time()), 0.0);
                l->color = Vec3(sin(time()) * 0.5 + 0.5, cos(time()) * 0.5 + 0.5, 0.2);
            }
        }
    }

    {
        if (GAMESTATE()->entity_system.is_valid(GAMESTATE()->lights[0])) {
            Light *l = GAMESTATE()->entity_system.fetch<Light>(GAMESTATE()->lights[1]);
            if (GAMESTATE()->entity_system.have_ownership(l->entity_id)) {
                l->position = position + Vec3(1.0 + cos(time()), 1.0, sin(time()));
                l->color = Vec3(0.5, 0.5, 0.9);
            }
        }
=======
        static int dim[2] = { 100, 100 };
        ImGui::SliderInt2("Screen size", dim, 100, 1600);
        if (ImGui::Button("Resize window")) {
            GFX::set_screen_resolution(dim[0], dim[1]);
        }
    }

    ImGui::Checkbox("Debug Draw Physics", &GAMESTATE()->imgui.debug_draw_physics);
    if (GAMESTATE()->imgui.debug_draw_physics) {
        GAMESTATE()->physics_engine.draw();
>>>>>>> 437e7f02
    }

    ImGui::Checkbox("Debug Camera", &GAMESTATE()->imgui.use_debug_camera);
    GFX::set_camera_mode(GAMESTATE()->imgui.use_debug_camera);

    ImGui::Checkbox("Show Grid", &GAMESTATE()->imgui.show_grid);
    if (GAMESTATE()->imgui.show_grid) {
        const i32 grid_size = 10;
        const f32 width = 0.005;
        const Vec4 color = GFX::color(7) * 0.4;
        for (f32 x = 0; x <= grid_size; x += 0.5) {
            GFX::push_line(Vec3(x, 0, grid_size), Vec3(x, 0, -grid_size), color, width);
            GFX::push_line(Vec3(-x, 0, grid_size), Vec3(-x, 0, -grid_size), color, width);
            GFX::push_line(Vec3(grid_size, 0, x), Vec3(-grid_size, 0, x), color, width);
            GFX::push_line(Vec3(grid_size, 0, -x), Vec3(-grid_size, 0, -x), color, width);
        }
    }

    // TODO(ed): The lighting should have better default values.
    GFX::Lighting *lighting = GFX::lighting();
    ImGui::InputFloat3("Sun Color", lighting->sun_color._, 3);
    ImGui::InputFloat3("Sun Direction", lighting->sun_direction._, 3);
    lighting->sun_direction = normalized(lighting->sun_direction);
    ImGui::InputFloat3("Ambient Color", lighting->ambient_color._, 3);

    // Draws what is drawn to the internal buffers.
    auto draw_render_target = [](i32 tex, i32 width, i32 height) {
        const Vec2 window_size = ImGui::GetWindowSize();
        const i32 height_with_spacing = ImGui::GetFrameHeightWithSpacing();
        const i32 frame_height = ImGui::GetFrameHeightWithSpacing();
        if (ImGui::Button("Default width/height")) {
            ImGui::SetWindowSize(Vec2(width, height + 36 + frame_height));
        }
        ImGui::SameLine();
        if (ImGui::Button("Set width to height")) {
            ImGui::SetWindowSize(Vec2(window_size.y - (36 + height_with_spacing),
                                      window_size.y));
        }
        void *tex_as_ptr = (void *)(u64)tex;
        ImGui::Image(tex_as_ptr,
                     window_size - Vec2(0, 36 + height_with_spacing),
                     ImVec2(0, 1),
                     ImVec2(1, 0));
    };

    GFX::RenderTexture target = GFX::render_target();
    if (GAMESTATE()->imgui.render_target_enabled) {
        ImGui::Begin("Game View");
        draw_render_target(target.color, target.width, target.height);
        ImGui::End();
    }

    if (GAMESTATE()->imgui.depth_map_enabled) {
        ImGui::Begin("Depth");
        draw_render_target(target.depth_output, target.width, target.height);
        ImGui::End();
    }

    GAMESTATE()->network.imgui_draw();
}
#else
void do_imgui_stuff() {}
#endif

GameState update_game(GameState *game, GSUM mode) { // Game entry point
    _global_gs = game;
    if (mode.update)
        update();
    if (mode.draw)
        draw();
    if (mode.send) {
        GAMESTATE()->network.send_state_to_server();
        GAMESTATE()->network.send_state_to_clients();
    }
    SDL_LockMutex(game->m_event_queue);
    return *game;
}

void shutdown_game(GameState *game) {
    _global_gs = game;
    GAMESTATE()->network.disconnect_from_server();
    GAMESTATE()->network.stop_server();
}<|MERGE_RESOLUTION|>--- conflicted
+++ resolved
@@ -195,25 +195,6 @@
                        GAMESTATE()->imgui.max_t, "%.2f");
 
     {
-<<<<<<< HEAD
-        if (GAMESTATE()->entity_system.is_valid(GAMESTATE()->lights[0])) {
-            Light *l = GAMESTATE()->entity_system.fetch<Light>(GAMESTATE()->lights[0]);
-            if (GAMESTATE()->entity_system.have_ownership(l->entity_id)) {
-                l->position = position + Vec3(0.5, 1.0 + sin(time()), 0.0);
-                l->color = Vec3(sin(time()) * 0.5 + 0.5, cos(time()) * 0.5 + 0.5, 0.2);
-            }
-        }
-    }
-
-    {
-        if (GAMESTATE()->entity_system.is_valid(GAMESTATE()->lights[0])) {
-            Light *l = GAMESTATE()->entity_system.fetch<Light>(GAMESTATE()->lights[1]);
-            if (GAMESTATE()->entity_system.have_ownership(l->entity_id)) {
-                l->position = position + Vec3(1.0 + cos(time()), 1.0, sin(time()));
-                l->color = Vec3(0.5, 0.5, 0.9);
-            }
-        }
-=======
         static int dim[2] = { 100, 100 };
         ImGui::SliderInt2("Screen size", dim, 100, 1600);
         if (ImGui::Button("Resize window")) {
@@ -224,7 +205,6 @@
     ImGui::Checkbox("Debug Draw Physics", &GAMESTATE()->imgui.debug_draw_physics);
     if (GAMESTATE()->imgui.debug_draw_physics) {
         GAMESTATE()->physics_engine.draw();
->>>>>>> 437e7f02
     }
 
     ImGui::Checkbox("Debug Camera", &GAMESTATE()->imgui.use_debug_camera);
