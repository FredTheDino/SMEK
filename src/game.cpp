#include "util/util.h"

#include "game.h"
#include "test.h"
#include "renderer/opengl.h"
#include "renderer/renderer.h"
#include "asset/asset.h"

#include "math/smek_mat4.h"
#include "math/smek_math.h"

#include "imgui/imgui.h"

GameState *_global_gs;
#ifndef TESTS
GameState *GAMESTATE() { return _global_gs; }
#endif

bool should_update(GSUM gsmu) {
    return gsmu == GSUM::UPDATE || gsmu == GSUM::UPDATE_AND_RENDER;
}

bool should_draw(GSUM gsmu) {
    return gsmu == GSUM::RENDER || gsmu == GSUM::UPDATE_AND_RENDER;
}

f32 delta() { return GAMESTATE()->delta; }
f32 time() { return GAMESTATE()->time; }
u32 frame() { return GAMESTATE()->frame; }

GFX::RenderTexture target;

void init_game(GameState *gamestate, int width, int height) {
    _global_gs = gamestate;
    GAMESTATE()->main_thread = SDL_GetThreadID(NULL);

    Asset::load("assets.bin");

    GFX::init(GAMESTATE(), width, height);

    GFX::lighting()->sun_direction = Vec3(0.0, 1.0, 0.0);
    *GFX::debug_camera() = GFX::Camera::init();
    GFX::debug_camera()->position = Vec3(0.0, 0.2, 0.0);

    *GFX::gameplay_camera() = GFX::Camera::init();
    GFX::gameplay_camera()->position = Vec3(0.0, 0.2, 0.0);

    GAMESTATE()->running = true;

    Input::bind(Ac::MoveX, 0, SDLK_a, -1.0);
    Input::bind(Ac::MoveX, 1, SDLK_d, 1.0);
    Input::bind(Ac::MoveY, 0, SDLK_q, 1.0);
    Input::bind(Ac::MoveY, 1, SDLK_e, -1.0);
    Input::bind(Ac::MoveZ, 0, SDLK_w, -1.0);
    Input::bind(Ac::MoveZ, 1, SDLK_s, 1.0);
    Input::bind(Ac::Jump, 0, SDLK_SPACE, 1.0);
    Input::bind(Ac::Shoot, 0, SDLK_f, 1.0);
    Input::bind(Ac::MouseToggle, 0, SDLK_m);
    Input::bind(Ac::Rebind, 1, SDLK_r);

    Player player;
    GAMESTATE()->event_queue.push(entity_event(player));

    Light l = Light();
    GAMESTATE()->lights[0] = GAMESTATE()->entity_system.add(l);
    GAMESTATE()->lights[1] = GAMESTATE()->entity_system.add(l);
}

void reload_game(GameState *game) {
    _global_gs = game;
    GFX::reload(game);
    Asset::reload();
#ifndef IMGUI_DISABLE
    ImGui::SetCurrentContext((ImGuiContext *)game->imgui.context);
#endif
    target = GFX::RenderTexture::create(GAMESTATE()->renderer.width, GAMESTATE()->renderer.height, true, true);
}

void update() {
    if (Input::released(Ac::MouseToggle)) {
        GAMESTATE()->input.mouse_capture ^= 1;
    }

    handle_events();

    // Debug camera movement, overwritten by player currently.
    if (GFX::current_camera() == GFX::debug_camera()) {
        Vec3 move = { Input::value(Ac::MoveX), 0, Input::value(Ac::MoveZ) };
        Vec2 turn = Input::mouse_move();
        move = move * delta();
        turn = turn * delta();
        GFX::debug_camera()->turn(turn.y, turn.x);
        GFX::debug_camera()->move_relative(move);
        GFX::debug_camera()->move(
            Vec3(0, Input::value(Ac::MoveY) * delta(), 0));
    }
    GAMESTATE()->entity_system.update();
}

void draw() {
    target.use();

    static f32 t = 0;
#ifndef IMGUI_DISABLE
    if (ImGui::BeginMainMenuBar()) {
        if (ImGui::BeginMenu("File")) {
            if (ImGui::MenuItem("Reload")) {
                if (SDL_LockMutex(GAMESTATE()->m_reload_lib) == 0) {
                    *GAMESTATE()->reload_lib = true;
                    SDL_UnlockMutex(GAMESTATE()->m_reload_lib);
                } else {
                    ERR("Unable to lock mutex: {}", SDL_GetError());
                }
            }
            if (ImGui::MenuItem("Exit")) {
                SDL_Event quit_event;
                quit_event.type = SDL_QUIT;
                SDL_PushEvent(&quit_event);
            }
            ImGui::EndMenu();
        }
        if (ImGui::BeginMenu("View")) {
            ImGui::MenuItem("Show depth map", "", &GAMESTATE()->imgui.depth_map_enabled);
            ImGui::EndMenu();
        }
        if (ImGui::BeginMenu("Help")) {
            if (ImGui::MenuItem("About")) {}
            ImGui::EndMenu();
        }
        ImGui::EndMainMenuBar();
    }

    ImGui::SliderFloat("Time", &t, 0.0, 16.0, "%.2f");

    static bool use_debug_camera = GFX::current_camera() == GFX::debug_camera();
    ImGui::Checkbox("Debug camera", &use_debug_camera);
    GFX::set_camera_mode(use_debug_camera);

    GFX::Lighting *lighting = GFX::lighting();
    ImGui::InputFloat3("Sun Color", lighting->sun_color._, 3);
    ImGui::InputFloat3("Sun Direction", lighting->sun_direction._, 3);
    lighting->sun_direction = normalized(lighting->sun_direction);
    ImGui::InputFloat3("Ambient Color", lighting->ambient_color._, 3);

    if (ImGui::Button("Add Light")) {
        static int i = 0;
        Light l;
        l.position.x = i++;
        l.color = Vec3(1.0, 1.0, 0.0);
        GAMESTATE()->entity_system.add(l);
    }
#endif

    glClearColor(0.2, 0.1, 0.3, 1); // We don't need to do this...
    glClear(GL_COLOR_BUFFER_BIT | GL_DEPTH_BUFFER_BIT);

    GFX::MasterShader shader = GFX::master_shader();
    shader.use();
    shader.upload_t(time());

    GFX::current_camera()->upload(shader);
    shader.upload_bones(0, nullptr);

    shader.upload_sun_dir(GFX::lighting()->sun_direction);
    shader.upload_sun_color(GFX::lighting()->sun_color);
    shader.upload_ambient_color(GFX::lighting()->ambient_color);

    Vec3 position = Vec3(3, 0.5, 3);
    {
        Light *l = GAMESTATE()->entity_system.fetch<Light>(GAMESTATE()->lights[0]);
        l->position = position + Vec3(0.5, 1.0 + sin(time()), 0.0);
        l->color = Vec3(sin(time()) * 0.5 + 0.5, cos(time()) * 0.5 + 0.5, 0.2);
    }

    {
        Light *l = GAMESTATE()->entity_system.fetch<Light>(GAMESTATE()->lights[1]);
        l->position = position + Vec3(1.0 + cos(time()), 1.0, sin(time()));
        l->color = Vec3(0.5, 0.5, 0.9);
    }

    shader.upload_lights(GFX::lighting()->light_positions,
                         GFX::lighting()->light_colors);

    const i32 grid_size = 10;
    const f32 width = 0.005;
    const Vec4 color = GFX::color(7) * 0.4;
    for (f32 x = 0; x <= grid_size; x += 0.5) {
        GFX::push_point(Vec3(x, 0, x), GFX::color(2), width * 10);
        GFX::push_line(Vec3(x, 0, grid_size), Vec3(x, 0, -grid_size), color, width);
        GFX::push_line(Vec3(-x, 0, grid_size), Vec3(-x, 0, -grid_size), color, width);
        GFX::push_line(Vec3(grid_size, 0, x), Vec3(-grid_size, 0, x), color, width);
        GFX::push_line(Vec3(grid_size, 0, -x), Vec3(-grid_size, 0, -x), color, width);
    }

    Asset::fetch_texture("RGBA")->bind(0);
    shader.upload_tex(0);

    GAMESTATE()->entity_system.draw();

#if 0
    GFX::Skin *mesh = Asset::fetch_skin("SKIN_SWINGING_CUBE");
    Mat model_matrix = Mat::translate(Math::cos(time()) * 0.2, Math::sin(time()) * 0.2, -0.5) * Mat::scale(1.0);
    shader.upload_model(model_matrix);
    shader.upload_t(time());
    mesh->draw();

    Vec3 p(Math::cos(time()) * 0.2, Math::sin(time()) * 0.2, -0.5);
    GFX::push_point(Vec3(p.x, p.y, p.z));
#endif

    AssetID skin, skel, anim;
    skin = "SKIN_UNTITLED";
    // TODO(ed): Not drawing...
    // Asset::fetch_skin(skin)->draw();
    skel = "SKEL_UNTITLED";
    // anim = "ANIM_SKINNEDMESHACTION_RIGGED_SIMPLE_CHARACTER";
    anim = "ANIM_ARMATUREACTION_001_UNTITLED";
    // GFX::AnimatedMesh::init(skin, skel, anim).draw_at(t * 60);

    //Asset::fetch_skeleton(skel)->draw();

    GFX::debug_shader().use();
    GFX::current_camera()->upload(GFX::debug_shader());
    GFX::draw_primitivs();

#ifndef IMGUI_DISABLE
    ImGui::Begin("Game View");
    {
        if (ImGui::Button("Default width/height")) {
            ImGui::SetWindowSize(Vec2(target.width, target.height + 36 + ImGui::GetFrameHeightWithSpacing()));
        }
        ImGui::SameLine();
        if (ImGui::Button("Set width to height")) {
            ImGui::SetWindowSize(Vec2(ImGui::GetWindowHeight() - (36 + ImGui::GetFrameHeightWithSpacing()), ImGui::GetWindowHeight()));
        }
        ImGui::Image((void *)target.color, (Vec2)ImGui::GetWindowSize() - Vec2(0, 36 + ImGui::GetFrameHeightWithSpacing()), ImVec2(0, 1), ImVec2(1, 0));
    }
    ImGui::End();

    if (GAMESTATE()->imgui.depth_map_enabled) {
        ImGui::Begin("Depth");
        {
            if (ImGui::Button("Default width/height")) {
                ImGui::SetWindowSize(Vec2(target.width, target.height + 36 + ImGui::GetFrameHeightWithSpacing()));
            }
            ImGui::SameLine();
            if (ImGui::Button("Set width to height")) {
                ImGui::SetWindowSize(Vec2(ImGui::GetWindowHeight() - (36 + ImGui::GetFrameHeightWithSpacing()), ImGui::GetWindowHeight()));
            }
            ImGui::Image((void *)target.depth_output, (Vec2)ImGui::GetWindowSize() - Vec2(0, 36 + ImGui::GetFrameHeightWithSpacing()), ImVec2(0, 1), ImVec2(1, 0));
        }
        ImGui::End();
    }
<<<<<<< HEAD
#endif
=======
    ImGui::End();
>>>>>>> 60e8e9d3

    GAMESTATE()->network.imgui_draw();
#endif
    GFX::resolve_to_screen(target);
}

GameState update_game(GameState *game, GSUM mode) { // Game entry point
    _global_gs = game;
    if (should_update(mode)) { update(); }
    if (should_draw(mode)) { draw(); }
    return *game;
}

void shutdown_game(GameState *game) {
    _global_gs = game;
<<<<<<< HEAD
    LOG("Game shutting down");
=======
    LOG("Disconnecting from server");
    GAMESTATE()->network.disconnect_from_server();
    LOG("Stopping server");
    GAMESTATE()->network.stop_server();
>>>>>>> 60e8e9d3
}<|MERGE_RESOLUTION|>--- conflicted
+++ resolved
@@ -251,11 +251,6 @@
         }
         ImGui::End();
     }
-<<<<<<< HEAD
-#endif
-=======
-    ImGui::End();
->>>>>>> 60e8e9d3
 
     GAMESTATE()->network.imgui_draw();
 #endif
@@ -271,12 +266,8 @@
 
 void shutdown_game(GameState *game) {
     _global_gs = game;
-<<<<<<< HEAD
-    LOG("Game shutting down");
-=======
     LOG("Disconnecting from server");
     GAMESTATE()->network.disconnect_from_server();
     LOG("Stopping server");
     GAMESTATE()->network.stop_server();
->>>>>>> 60e8e9d3
 }