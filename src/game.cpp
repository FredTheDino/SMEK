--- conflicted
+++ resolved
@@ -237,25 +237,19 @@
     }
     ImGui::End();
 
-<<<<<<< HEAD
     if (GAMESTATE()->imgui.depth_map_enabled) {
         ImGui::Begin("Depth");
         {
-            ImGui::Image((void *)target.depth_output, ImVec2(target.width, target.height), ImVec2(0, 1), ImVec2(1, 0));
+            if (ImGui::Button("Default width/height")) {
+                ImGui::SetWindowSize(Vec2(target.width, target.height + 36 + ImGui::GetFrameHeightWithSpacing()));
+            }
+            ImGui::SameLine();
+            if (ImGui::Button("Set width to height")) {
+                ImGui::SetWindowSize(Vec2(ImGui::GetWindowHeight() - (36 + ImGui::GetFrameHeightWithSpacing()), ImGui::GetWindowHeight()));
+            }
+            ImGui::Image((void *)target.depth_output, (Vec2)ImGui::GetWindowSize() - Vec2(0, 36 + ImGui::GetFrameHeightWithSpacing()), ImVec2(0, 1), ImVec2(1, 0));
         }
         ImGui::End();
-=======
-    ImGui::Begin("Depth");
-    {
-        if (ImGui::Button("Default width/height")) {
-            ImGui::SetWindowSize(Vec2(target.width, target.height + 36 + ImGui::GetFrameHeightWithSpacing()));
-        }
-        ImGui::SameLine();
-        if (ImGui::Button("Set width to height")) {
-            ImGui::SetWindowSize(Vec2(ImGui::GetWindowHeight() - (36 + ImGui::GetFrameHeightWithSpacing()), ImGui::GetWindowHeight()));
-        }
-        ImGui::Image((void *)target.depth_output, (Vec2)ImGui::GetWindowSize() - Vec2(0, 36 + ImGui::GetFrameHeightWithSpacing()), ImVec2(0, 1), ImVec2(1, 0));
->>>>>>> 99d5280a
     }
 #endif
 
