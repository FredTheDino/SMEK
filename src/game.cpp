#include "util/log.h"

#include "game.h"
#include "test.h"
#include "renderer/opengl.h"
#include "renderer/renderer.h"
#include "asset/asset.h"

#include "math/smek_mat4.h"
#include "math/smek_math.h"

#include "imgui/imgui.h"

GameState *_global_gs;
#ifndef TESTS
GameState *GAMESTATE() { return _global_gs; }
#endif

GFX::Mesh mesh;
GFX::Texture texture;
GFX::Camera camera;

void init_game(GameState *gamestate) {
    _global_gs = gamestate;
    Asset::load("assets.bin");

    GFX::init(GAMESTATE(), 600, 600);

    GAMESTATE()->running = true;

    Input::bind(Ac::MoveX, 0, SDLK_a, -1.0);
    Input::bind(Ac::MoveX, 1, SDLK_d,  1.0);
    Input::bind(Ac::MoveZ, 0, SDLK_w, -1.0);
    Input::bind(Ac::MoveZ, 1, SDLK_s,  1.0);
    Input::bind(Ac::Jaw, 0, SDLK_q, -1.0);
    Input::bind(Ac::Jaw, 1, SDLK_e,  1.0);
    Input::bind(Ac::Pitch, 0, SDLK_i,  1.0);
    Input::bind(Ac::Pitch, 1, SDLK_k, -1.0);
    Input::bind(Ac::MouseToggle, 0, SDLK_m);
    Input::bind(Ac::Rebind, 1, SDLK_r);
}

void reload_game(GameState *game) {
    _global_gs = game;
    GFX::reload(game);

    mesh = GFX::Mesh::init(Asset::fetch_model("MONKEY"));
    texture = GFX::Texture::upload(Asset::fetch_image("RGBA"), GFX::Texture::Sampling::NEAREST);
<<<<<<< HEAD
    camera = GFX::Camera::init();
=======

    game->audio_struct->lock();
    Audio::SoundSource test_source = game->audio_struct->sources[0];
    test_source.asset_id = Asset::fetch_id("NOISE_STEREO_8K");
    test_source.active = true;
    test_source.repeat = false;
    test_source.sample = 0;
    game->audio_struct->sources[0] = test_source;
    game->audio_struct->unlock();
>>>>>>> e1ce1e26
}

GameState update_game(GameState *game, GSUM mode) { // Game entry point
    glClearColor(0.2, 0.1, 0.3, 1); // We don't need to do this...
    glClear(GL_COLOR_BUFFER_BIT | GL_DEPTH_BUFFER_BIT);

    if (Input::released(Ac::MouseToggle)) {
        GAMESTATE()->input.mouse_capture ^= 1;
    }
    real time = SDL_GetTicks() / 1000.0;

    GFX::MasterShader shader = GFX::master_shader();
    shader.upload_t(time);

    Mat proj_matrix = Mat::perspective(PI / 3, 0.01, 3.0);
    shader.upload_proj(proj_matrix);

    Vec3 move = {Input::value(Ac::MoveX), 0, Input::value(Ac::MoveZ)};
    Vec2 turn = Input::mouse_move();
    move = move * 0.01;
    turn = turn * 0.01;
    camera.turn(turn.y, turn.x);
    camera.move_relative(move);
    camera.upload(shader);


    shader.use();

    texture.bind(0);
    shader.upload_tex(0);

    Mat model_matrix = Mat::translate(Math::cos(time) * 0.2, Math::sin(time) * 0.2, -0.5) * Mat::scale(0.1);
    shader.upload_model(model_matrix);
    mesh.draw();

    model_matrix = Mat::translate(-Math::cos(time) * 0.2, -Math::sin(time) * 0.2, -0.5) * Mat::scale(0.1);
    shader.upload_model(model_matrix);
    mesh.draw();

    model_matrix = Mat::translate(0, 0, -0.6) * Mat::scale(0.1);
    shader.upload_model(model_matrix);
    mesh.draw();

    ImGui::Begin("Hello, world!");
    if (ImGui::Button("Reset camera"))
        camera = GFX::Camera::init();
    // ImGui::DragFloat3("pos.", (float *) &from, 0.01);
    // ImGui::DragFloat3("rot.", (float *) &rotation, 0.01);
    ImGui::End();


    return *game;
}
<|MERGE_RESOLUTION|>--- conflicted
+++ resolved
@@ -46,9 +46,7 @@
 
     mesh = GFX::Mesh::init(Asset::fetch_model("MONKEY"));
     texture = GFX::Texture::upload(Asset::fetch_image("RGBA"), GFX::Texture::Sampling::NEAREST);
-<<<<<<< HEAD
     camera = GFX::Camera::init();
-=======
 
     game->audio_struct->lock();
     Audio::SoundSource test_source = game->audio_struct->sources[0];
@@ -58,7 +56,6 @@
     test_source.sample = 0;
     game->audio_struct->sources[0] = test_source;
     game->audio_struct->unlock();
->>>>>>> e1ce1e26
 }
 
 GameState update_game(GameState *game, GSUM mode) { // Game entry point
