#define IMGUI_IMPL_OPENGL_LOADER_GLAD
#include "imgui/imgui.h"
#include "imgui/imgui_impl_sdl.h"
#include "imgui/imgui_impl_opengl3.h"
#include "glad/glad.h"

#include "game.h"
#include "util/log.h"
#include "input.h"
#include <unordered_map>
#include <mutex>
#include <csignal>

// Returns the length of a statically allocated list.
#define LEN(a) (sizeof(a) / sizeof(a[0]))
#include "math/smek_math.h"
#include "audio.h"

// This is very UNIX-y
#include <dlfcn.h>

struct GameLibrary {
    GameInitFunc init;
    GameReloadFunc reload;
    GameUpdateFunc update;
    AudioCallbackFunc audio_callback;

    void *handle;

    int last_time;
    int reload_frame_delay;
} game_lib = {};

GameState game_state;
Audio::AudioStruct platform_audio_struct = {};

std::mutex m_reload_lib;
bool reload_lib = false;

void signal_handler (int signal) {
    m_reload_lib.lock();
    reload_lib = true;
    m_reload_lib.unlock();
}

bool load_gamelib() {
    m_reload_lib.lock();
    if (!reload_lib) {
        m_reload_lib.unlock();
        return false;
    }
    reload_lib = false;
    m_reload_lib.unlock();

    GameLibrary next_library = {};
    //
    // TODO(ed): Check if RTLD_NODELETE lets you reference memory from old loaded DLLs. That would be
    // cool and potentially costly...
    const char *path = "./libSMEK.so";

    void *tmp = dlopen(path, RTLD_NOW);
    if (!tmp) {
        return false;
    }

    dlerror(); // Clear all errors.
    dlsym(tmp, "init_game");
    if (const char *error = dlerror()) {
        dlclose(tmp);
        WARN("Failed to load symbol. (%s)", error);
        return false;
    }
    dlclose(tmp); // If it isn't unloaded here, the same library is loaded.

    platform_audio_struct.lock();
    if (game_lib.handle) { dlclose(game_lib.handle); }

    void *lib = dlopen(path, RTLD_NOW);
    if (!lib) {
        UNREACHABLE("Failed to open library safely (%s)", dlerror());
    }

    game_lib.handle = lib;
    game_lib.init = (GameInitFunc) dlsym(lib, "init_game");
    if (!game_lib.init) {
        UNREACHABLE("Failed to load \"init_game\" (%s)", dlerror());
    }
    game_lib.update = (GameUpdateFunc) dlsym(lib, "update_game");
    if (!game_lib.update) {
        UNREACHABLE("Failed to load \"update_game\" (%s)", dlerror());
    }
    game_lib.reload = (GameReloadFunc) dlsym(lib, "reload_game");
    if (!game_lib.update) {
        UNREACHABLE("Failed to load \"reload_game\" (%s)", dlerror());
    }
    game_lib.audio_callback = (AudioCallbackFunc) dlsym(lib, "audio_callback");
    if (!game_lib.audio_callback) {
        UNREACHABLE("Failed to load \"audio_callback\" (%s)", dlerror());
    }
    platform_audio_struct.unlock();

    return true;
}

struct GameInput {
    using Button = i32;

    struct ButtonPress {
        Ac action;
        f32 value;
    };

    Button action_to_input[(u32) Ac::NUM_ACTIONS][2] = {};
    std::unordered_map<Button, ButtonPress> input_to_action;
    f32 state[(u32) Ac::NUM_ACTIONS] = {};
    Vec2 mouse_pos;
    Vec2 mouse_move;

    bool capture_mouse;

    bool rebinding;
    Ac rebind_action;
    u32 rebind_slot;
    f32 rebind_value;

    void bind(Ac action, u32 slot, Button button, f32 value=1.0) {
        ASSERT(slot < LEN(action_to_input[0]), "Invalid binding slot, max %d. (%d)",
               LEN(action_to_input[0]), slot);
        if (input_to_action.count(button))
            WARN("Button cannot be bound to multiple actions (%d)", button);
        action_to_input[(u32) action][slot] = button;
        input_to_action[button] = { action, value };
    }

    bool unbind(Ac action, u32 slot) {
        ASSERT(slot < LEN(action_to_input[0]), "Invalid binding slot, max %d. (%d)",
               LEN(action_to_input[0]), slot);

        Button button = action_to_input[(u32) action][slot];
        action_to_input[(u32) action][slot] = 0;

        if (button == 0) { return false; }
        input_to_action.erase(button);
        return true;
    }

    bool eaten_by_rebind(Button button) {
        if (!rebinding) return false;
        rebinding = false;
        unbind(rebind_action, rebind_slot);
        bind(rebind_action, rebind_slot, button, rebind_value);
        return true;
    }

    void update_press(Button button, bool down) {
        if (input_to_action.count(button)) {
            ButtonPress press = input_to_action[button];
            state[(u32) press.action] = down * press.value;
        }
    }
} global_input = {};

// See documentation in input.h
void platform_rebind(Ac action, u32 slot, f32 value) {
    ASSERT(slot < LEN(global_input.action_to_input[0]), "Invalid binding slot, max %d. (%d)",
           LEN(global_input.action_to_input[0]), slot);
    global_input.rebinding = true;
    global_input.rebind_action = action;
    global_input.rebind_slot = slot;
    global_input.rebind_value = value;
}

void platform_bind(Ac action, u32 slot, u32 button, f32 value) {
    global_input.unbind(action, slot);
    global_input.bind(action, slot, button, value);
}

void platform_audio_callback(void *userdata, u8 *stream, int len) {
    f32 *f_stream = (f32 *) stream;
    Audio::AudioStruct *audio_struct_ptr = (Audio::AudioStruct *) userdata;
    game_lib.audio_callback(audio_struct_ptr, f_stream, len);
}

void platform_audio_init() {
    platform_audio_struct = {};

    SDL_AudioSpec want = {};
    want.freq = 48000;
    want.format = AUDIO_F32;
    want.samples = 2048;
    want.channels = 2;
    want.callback = platform_audio_callback;
    want.userdata = (void *) &platform_audio_struct;

    SDL_AudioSpec have;
    platform_audio_struct.dev = SDL_OpenAudioDevice(nullptr, 0, &want, &have, 0);
    if (platform_audio_struct.dev <= 0) {
        UNREACHABLE("Unable to initialize audio (%s)", SDL_GetError());
    }
    CHECK(have.freq == want.freq, "Got different sample rate %d", have.freq);
    ASSERT(have.format == want.format, "Got wrong format %d", have.format);
    ASSERT(have.channels == want.channels, "Got wrong amount of channels %d", have.channels);

    platform_audio_struct.sample_rate = have.freq;
    platform_audio_struct.active = true;

    SDL_PauseAudioDevice(platform_audio_struct.dev, 0);
}

#ifndef TESTS
#include "util/log.cpp" // I know, just meh.
int main() { // Game entrypoint
    m_reload_lib.lock();
    reload_lib = true;
    m_reload_lib.unlock();

    if (!load_gamelib()) {
        UNREACHABLE("Failed to load the linked library the first time!");
    }
<<<<<<< HEAD
    GameState gs;
    gs.input.mouse_capture = false;
    gs.input.rebind_func = platform_rebind;
    gs.input.bind_func = platform_bind;
=======
>>>>>>> e1ce1e26

    game_state.input.rebind_func = platform_rebind;
    game_state.input.bind_func = platform_bind;

    game_lib.init(&game_state);
    platform_audio_init();
    game_state.audio_struct = &platform_audio_struct;

    // IMGUI
    const char* glsl_version = "#version 330";
    if (gladLoadGL() == 0) {
        UNREACHABLE("Failed to load glad");
    }
    IMGUI_CHECKVERSION();
    ImGui::CreateContext();
    ImGuiIO& io = ImGui::GetIO(); (void)io;
    //io.ConfigFlags |= ImGuiConfigFlags_NavEnableKeyboard;     // Enable Keyboard Controls
    //io.ConfigFlags |= ImGuiConfigFlags_NavEnableGamepad;      // Enable Gamepad Controls
    ImGui::StyleColorsDark();
    //ImGui::StyleColorsClassic();
    ImGui_ImplSDL2_InitForOpenGL(game_state.window, game_state.gl_context);
    ImGui_ImplOpenGL3_Init(glsl_version);

<<<<<<< HEAD
=======
    game_lib.reload(&game_state);
>>>>>>> e1ce1e26

    int frame = 0;
    const int RELOAD_TIME = 1; // Set this to a higher number to prevent constant disk-checks.

    std::signal(SIGUSR1, signal_handler);

    while (game_state.running) {
        // Check for reloading of library
        if (++frame == RELOAD_TIME) {
            frame = 0;
            if (load_gamelib()) {
                LOG("PLATFORM LAYER RELOAD!");
                game_lib.reload(&game_state);
            }
        }

        // Zero the movement, so we don't carry over frames.
        global_input.mouse_move = {};
        // Read in input
        SDL_Event event;
        while (SDL_PollEvent(&event)) {
            ImGui_ImplSDL2_ProcessEvent(&event);
            if (event.type == SDL_QUIT) {
                game_state.running = false;
            }
            if (event.type == SDL_WINDOWEVENT) {
                if (event.window.event == SDL_WINDOWEVENT_CLOSE)
                    game_state.running = false;
            }
            if (event.type == SDL_KEYDOWN || event.type == SDL_KEYUP) {
                if (io.WantCaptureKeyboard) continue;
                SDL_KeyboardEvent key = event.key;
                if (key.repeat) continue;
                GameInput::Button button = key.keysym.sym;
                bool down = key.state == SDL_PRESSED;
                if (down && global_input.eaten_by_rebind(button)) continue;
                global_input.update_press(button, down);
            }
            if (io.WantCaptureMouse) continue;
            if (event.type == SDL_MOUSEMOTION) {
                SDL_MouseMotionEvent mouse = event.motion;
                global_input.mouse_move = Vec2(mouse.xrel, mouse.yrel);
                global_input.mouse_pos = Vec2(mouse.x, mouse.y);
            }
        }


        for (u32 i = 0; i < (u32) Ac::NUM_ACTIONS; i++) {
            game_state.input.last_frame[i] = game_state.input.current_frame[i];
            game_state.input.current_frame[i] = global_input.state[i];
        }
        gs.input.mouse_move = global_input.mouse_move;
        gs.input.mouse_pos = global_input.mouse_pos;

        ImGui_ImplOpenGL3_NewFrame();
        ImGui_ImplSDL2_NewFrame(game_state.window);
        ImGui::NewFrame();

        game_state = game_lib.update(&game_state, GSUM::UPDATE_AND_RENDER);

        SDL_SetRelativeMouseMode((SDL_bool) gs.input.mouse_capture);

        ImGui::Render();
        ImGui_ImplOpenGL3_RenderDrawData(ImGui::GetDrawData());
        SDL_GL_SwapWindow(game_state.window);
    }
    return 0;
}
#endif

#define SOME_ACTION ((Ac) 0)

#define DEFAULT_INPUT_TEST \
    GameInput input;\
    const u32 button_1 = 2;\
    const u32 button_2 = 5;\
    const u32 button_3 = 232;\
    input.bind(SOME_ACTION, 0, button_1,  1.0);\
    input.bind(SOME_ACTION, 1, button_2, -1.0)

#include "test.h"
TEST_CASE("platform_input_press", {
    DEFAULT_INPUT_TEST;
    input.update_press(button_3, true);
    return input.state[0] == 0.0;
});

TEST_CASE("platform_input_press", {
    DEFAULT_INPUT_TEST;
    input.update_press(button_1, true);
    return input.state[0] == 1.0;
});

TEST_CASE("platform_input_press", {
    DEFAULT_INPUT_TEST;
    input.update_press(button_1, true);
    input.update_press(button_1, false);
    input.update_press(button_3, true);
    input.update_press(button_1, true);
    return input.state[0] == 1.0;
});

TEST_CASE("platform_input_press", {
    DEFAULT_INPUT_TEST;
    input.update_press(button_3, true);
    input.update_press(button_2, true);
    input.update_press(button_3, false);
    return input.state[0] == -1.0;
});

TEST_CASE("platform_input_press", {
    DEFAULT_INPUT_TEST;
    input.update_press(button_1, false);
    input.update_press(button_1, false);
    input.update_press(button_1, false);
    return input.state[0] == 0.0;
});

TEST_CASE("platform_input_rebind", {
    DEFAULT_INPUT_TEST;
    input.update_press(button_1, true);
    input.update_press(button_1, false);
    input.unbind(SOME_ACTION, 0);
    input.update_press(button_1, true);
    input.update_press(button_1, false);
    return input.state[0] == 0.0;
});

TEST_CASE("platform_input_rebind", {
    DEFAULT_INPUT_TEST;
    input.update_press(button_3, true);
    input.update_press(button_3, false);
    input.unbind(SOME_ACTION, 0);
    input.bind(SOME_ACTION, 0, button_3);
    input.update_press(button_1, true);
    input.update_press(button_1, false);
    return input.state[0] == 0.0;
});

TEST_CASE("platform_input_rebind", {
    DEFAULT_INPUT_TEST;
    input.update_press(button_3, true);
    input.update_press(button_3, false);
    input.unbind(SOME_ACTION, 0);
    input.bind(SOME_ACTION, 0, button_3);
    input.update_press(button_3, true);
    return input.state[0] == 1.0;
});

TEST_CASE("platform_input_rebind", {
    DEFAULT_INPUT_TEST;
    input.update_press(button_1, true);
    input.unbind(SOME_ACTION, 0);
    input.update_press(button_1, false);
    input.bind(SOME_ACTION, 0, button_1);
    input.update_press(button_1, false);
    return input.state[0] == 0.0;
});<|MERGE_RESOLUTION|>--- conflicted
+++ resolved
@@ -217,13 +217,10 @@
     if (!load_gamelib()) {
         UNREACHABLE("Failed to load the linked library the first time!");
     }
-<<<<<<< HEAD
-    GameState gs;
-    gs.input.mouse_capture = false;
-    gs.input.rebind_func = platform_rebind;
-    gs.input.bind_func = platform_bind;
-=======
->>>>>>> e1ce1e26
+    game_state = {};
+    game_state.input.mouse_capture = false;
+    game_state.input.rebind_func = platform_rebind;
+    game_state.input.bind_func = platform_bind;
 
     game_state.input.rebind_func = platform_rebind;
     game_state.input.bind_func = platform_bind;
@@ -247,10 +244,7 @@
     ImGui_ImplSDL2_InitForOpenGL(game_state.window, game_state.gl_context);
     ImGui_ImplOpenGL3_Init(glsl_version);
 
-<<<<<<< HEAD
-=======
     game_lib.reload(&game_state);
->>>>>>> e1ce1e26
 
     int frame = 0;
     const int RELOAD_TIME = 1; // Set this to a higher number to prevent constant disk-checks.
@@ -302,8 +296,8 @@
             game_state.input.last_frame[i] = game_state.input.current_frame[i];
             game_state.input.current_frame[i] = global_input.state[i];
         }
-        gs.input.mouse_move = global_input.mouse_move;
-        gs.input.mouse_pos = global_input.mouse_pos;
+        game_state.input.mouse_move = global_input.mouse_move;
+        game_state.input.mouse_pos = global_input.mouse_pos;
 
         ImGui_ImplOpenGL3_NewFrame();
         ImGui_ImplSDL2_NewFrame(game_state.window);
@@ -311,7 +305,7 @@
 
         game_state = game_lib.update(&game_state, GSUM::UPDATE_AND_RENDER);
 
-        SDL_SetRelativeMouseMode((SDL_bool) gs.input.mouse_capture);
+        SDL_SetRelativeMouseMode((SDL_bool) game_state.input.mouse_capture);
 
         ImGui::Render();
         ImGui_ImplOpenGL3_RenderDrawData(ImGui::GetDrawData());
