#include <cstdio>
#include <stdexcept>

#include "util/color.h"

#include "test.h"

static GameState *_test_gs;
GameState *GAMESTATE() { return _test_gs; }

TestSuite _global_tests = {};

int reg_test(const char *name, TestCallback func, const char *file, unsigned int line) {
    Test t = {};
    t.name = name;
    t.func = func;
    t.file = file;
    t.line = line;
    _global_tests.add(t);
    return 0;
}

void TestSuite::add(Test test) {
    if (tests == nullptr || cap_tests == num_tests) {
        if (cap_tests == 0) { cap_tests = 2; }
        cap_tests *= 2;
        Test *old_tests = tests;

        tests = new Test[cap_tests];
        for (unsigned int i = 0; i < num_tests; i++) {
            tests[i] = old_tests[i];
        }

        if (old_tests) delete[] old_tests;
    }

    test.id = num_tests;
    tests[num_tests++] = test;
}

<<<<<<< HEAD
#define STREAM stderr
#ifdef CI
#define PRE ""
#define POST "\n"
#else
#define PRE CLEAR "\r"
#define POST "\r"
#endif
=======
int main() { // Test entry point
    return _global_tests.run();
}
>>>>>>> ccc7b557

unsigned int TestSuite::run() {
    //TODO(gu) command line flag
#ifdef REPORT
    FILE *report = std::fopen("report.txt", "w");  // TODO(gu) absolute path
#else
    FILE *report = nullptr;
#endif

    std::fprintf(STREAM, "Running %d tests\n", num_tests);
    unsigned int succeeded = 0;

    for (unsigned int i = 0; i < num_tests; i++) {
        GameState state = {};
<<<<<<< HEAD
        std::fprintf(STREAM, PRE "%d/%d: %s" POST, i+1, num_tests, tests[i].name);
        if (report)
            std::fprintf(report, "%d/%d: %s\n", i+1, num_tests, tests[i].name);
=======
        _test_gs = &state;
        std::printf(CLEAR "\r%d/%d:  " YELLOW "testing" RESET " %s\r",
                i+1, num_tests, tests[i].name);
>>>>>>> ccc7b557
        bool success = false;
        try {
            success = tests[i].func(&state, report);
        } catch (const std::runtime_error &ex) { /* Empty */ }
        if (success) {
            succeeded++;
            if (report)
                std::fprintf(report, "test '%s' success\n\n", tests[i].name);
        } else {
            std::fprintf(STREAM, PRE BOLDRED "| %s" RESET " failed (%s @ %d)\n",
                         tests[i].name, tests[i].file, tests[i].line);
            if (report)
                std::fprintf(report, "test '%s' failed\n\n", tests[i].name);
        }
    }
    std::fprintf(STREAM, PRE);

    std::fprintf(STREAM, GREEN "Passed: " RESET "%d\n", succeeded);
    if (succeeded != num_tests)
        std::fprintf(STREAM, RED "Failed: " RESET "%d\n", num_tests - succeeded);

    if (report)
        std::fprintf(report, "Tests done: %d/%d passed\n", succeeded, num_tests);

#ifdef REPORT
    if (!report)
        std::fprintf(STREAM, RED "Unable to write report\n" RESET);
    else
        std::fclose(report);
#endif
    delete[] tests;

    return num_tests - succeeded;
}
<|MERGE_RESOLUTION|>--- conflicted
+++ resolved
@@ -38,7 +38,10 @@
     tests[num_tests++] = test;
 }
 
-<<<<<<< HEAD
+int main() { // Test entry point
+    return _global_tests.run();
+}
+
 #define STREAM stderr
 #ifdef CI
 #define PRE ""
@@ -47,11 +50,6 @@
 #define PRE CLEAR "\r"
 #define POST "\r"
 #endif
-=======
-int main() { // Test entry point
-    return _global_tests.run();
-}
->>>>>>> ccc7b557
 
 unsigned int TestSuite::run() {
     //TODO(gu) command line flag
@@ -66,15 +64,10 @@
 
     for (unsigned int i = 0; i < num_tests; i++) {
         GameState state = {};
-<<<<<<< HEAD
+        _test_gs = &state;
         std::fprintf(STREAM, PRE "%d/%d: %s" POST, i+1, num_tests, tests[i].name);
         if (report)
             std::fprintf(report, "%d/%d: %s\n", i+1, num_tests, tests[i].name);
-=======
-        _test_gs = &state;
-        std::printf(CLEAR "\r%d/%d:  " YELLOW "testing" RESET " %s\r",
-                i+1, num_tests, tests[i].name);
->>>>>>> ccc7b557
         bool success = false;
         try {
             success = tests[i].func(&state, report);
