--- conflicted
+++ resolved
@@ -101,18 +101,13 @@
 struct ClientHandle;
 ///*
 struct EntitySystem {
-<<<<<<< HEAD
-    EntityID next_id;
-    std::unordered_map<EntityID, BaseEntity *> entities;
-    std::set<EntityID> selected;
-=======
     static const u64 ID_MASK = 0x00FFFFFFFFFFFFFF;
     SDL_mutex *m_client_id;
     u64 client_id = 0;
     u64 id_counter = 0;
     u64 next_id();
     std::unordered_map<EntityID, BaseEntity *> entities;
->>>>>>> 33336b24
+    std::set<EntityID> selected;
 
     bool is_valid(EntityID id);
     bool have_ownership(EntityID id);
