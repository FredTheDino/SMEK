--- conflicted
+++ resolved
@@ -2,15 +2,10 @@
 #include "../asset/asset.h"
 #include "../renderer/renderer.h"
 #include "../game.h"
-<<<<<<< HEAD
-#include "imgui/imgui.h"
-=======
-#include "../test.h"
-
+n
 EntitySystem *entity_system() {
     return &GAMESTATE()->entity_system;
 }
->>>>>>> d7b4673b
 
 void Player::update() {
     const f32 floor = 0.2;
