
uniform float t;
uniform mat4 proj;
uniform mat4 view;
uniform mat4 model;
uniform sampler2D tex;

#ifdef VERT
in vec3 pos;
in vec2 uv;
in vec3 norm;

out vec2 pass_uv;
out vec3 pass_norm;
void main() {
<<<<<<< HEAD
    gl_Position = proj * view * model * vec4(pos, 1.0);
    // gl_Position = vec4((pos * 0.5), 1.0);
    if (gl_VertexID % 3 == 0)
        pass_uv = vec2(1, 0);
    if (gl_VertexID % 3 == 1)
        pass_uv = vec2(0, 1);
    if (gl_VertexID % 3 == 2)
        pass_uv = vec2(0, 0);
=======
    gl_Position = vec4((pos * 0.05), 1.0) * model * view;
    pass_uv = uv;
    pass_norm = norm;
>>>>>>> 850656d1
}

#else

out vec4 color;

in vec2 pass_uv;
in vec3 pass_norm;
void main() {
    color = texture(tex, pass_uv) * max(0, dot(normalize(vec3(1, 1, 0)), pass_norm));
}

#endif
<|MERGE_RESOLUTION|>--- conflicted
+++ resolved
@@ -13,20 +13,9 @@
 out vec2 pass_uv;
 out vec3 pass_norm;
 void main() {
-<<<<<<< HEAD
     gl_Position = proj * view * model * vec4(pos, 1.0);
-    // gl_Position = vec4((pos * 0.5), 1.0);
-    if (gl_VertexID % 3 == 0)
-        pass_uv = vec2(1, 0);
-    if (gl_VertexID % 3 == 1)
-        pass_uv = vec2(0, 1);
-    if (gl_VertexID % 3 == 2)
-        pass_uv = vec2(0, 0);
-=======
-    gl_Position = vec4((pos * 0.05), 1.0) * model * view;
     pass_uv = uv;
     pass_norm = norm;
->>>>>>> 850656d1
 }
 
 #else
