name: Tests

on:
  push:
    branches: [ master ]
  pull_request:
    branches: [ master ]

jobs:
  tests:
    runs-on: ubuntu-latest
    container: archlinux:latest
    steps:
      - uses: actions/checkout@v2
      - name: Install dependencies
        run: |
          pacman -Syy
          pacman --noconfirm -S binutils gcc python python-pip sdl2 scons
          python3 -m pip install --user --upgrade pip setuptools
          python3 -m pip install --user pillow
      - name: Run tests
        run: |
<<<<<<< HEAD
          scons -Q --tests run --ci --report
      - name: Upload build
        if: ${{ !success() }}
        uses: actions/upload-artifact@v2
        with:
          name: build
          path: |
            bin/tests/SMEK
            bin/tests/assets*.bin
      - name: Upload report
        if: ${{ !success() }}
        uses: actions/upload-artifact@v2
        with:
          name: report
          path: |
            bin/tests/report.txt
=======
          scons -Q tests
>>>>>>> ccc7b557
<|MERGE_RESOLUTION|>--- conflicted
+++ resolved
@@ -20,8 +20,7 @@
           python3 -m pip install --user pillow
       - name: Run tests
         run: |
-<<<<<<< HEAD
-          scons -Q --tests run --ci --report
+          scons -Q tests --ci --report
       - name: Upload build
         if: ${{ !success() }}
         uses: actions/upload-artifact@v2
@@ -36,7 +35,4 @@
         with:
           name: report
           path: |
-            bin/tests/report.txt
-=======
-          scons -Q tests
->>>>>>> ccc7b557
+            bin/tests/report.txt