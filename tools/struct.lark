structs: struct*
struct: struct_key struct_type (":" DERIVED_CLASS*)? "{" _member* "}" NAME? ";"

struct_key: "class"  -> key_class
          | "struct" -> key_struct

struct_type: TYPE

DERIVED_CLASS: ACCESS_MODIFIER? VIRTUAL? NAME

_member: field
      | method
      | static
      | struct
      | ";"

<<<<<<< HEAD
static: STATIC CONST? ignored_field

ignored_field: TYPE pointer? NAME ("[" INT? "]")? ("=" INITIALIZER_VALUE)? ";"
field: TYPE pointer? NAME ("[" INT? "]")? ("=" INITIALIZER_VALUE)? ";"
=======
field: STATIC? CONST? TYPE POINTER* NAME ("[" INT? "]")? ("=" INITIALIZER_VALUE)? ";"
>>>>>>> 4ef8da24

method: VIRTUAL? (TYPE | DESTRUCTOR)? NAME "(" PARAMETERS? ")" OVERRIDE? "{" METHOD_BODY? "}" ";"?
      | VIRTUAL? (TYPE | DESTRUCTOR)? NAME "(" PARAMETERS? ")" OVERRIDE? ";"
      | VIRTUAL  (TYPE | DESTRUCTOR)? NAME "(" PARAMETERS? ")" "=" "0" ";"

PARAMETERS: PARAMETER ("," PARAMETER)*
PARAMETER: TYPE NAME?

METHOD_BODY: /[^}]*}/

NAME: ALPHANUMWORD
POINTER: "*"
DESTRUCTOR: "~"
STATIC: "static"
CONST: "const"
TYPE: (ALPHANUMWORD "::")* ALPHANUMWORD
INITIALIZER_VALUE: /[^;]+/
CONST: "const"
VIRTUAL: "virtual"
STATIC:"static" 
OVERRIDE: "override"
ACCESS_MODIFIER: "public"
               | "protected"
               | "private"

ALPHANUMWORD: /[A-Za-z0-9_]+/

%import common.WS
%import common.INT
%ignore WS<|MERGE_RESOLUTION|>--- conflicted
+++ resolved
@@ -10,18 +10,10 @@
 
 _member: field
       | method
-      | static
       | struct
       | ";"
 
-<<<<<<< HEAD
-static: STATIC CONST? ignored_field
-
-ignored_field: TYPE pointer? NAME ("[" INT? "]")? ("=" INITIALIZER_VALUE)? ";"
-field: TYPE pointer? NAME ("[" INT? "]")? ("=" INITIALIZER_VALUE)? ";"
-=======
 field: STATIC? CONST? TYPE POINTER* NAME ("[" INT? "]")? ("=" INITIALIZER_VALUE)? ";"
->>>>>>> 4ef8da24
 
 method: VIRTUAL? (TYPE | DESTRUCTOR)? NAME "(" PARAMETERS? ")" OVERRIDE? "{" METHOD_BODY? "}" ";"?
       | VIRTUAL? (TYPE | DESTRUCTOR)? NAME "(" PARAMETERS? ")" OVERRIDE? ";"
@@ -39,9 +31,7 @@
 CONST: "const"
 TYPE: (ALPHANUMWORD "::")* ALPHANUMWORD
 INITIALIZER_VALUE: /[^;]+/
-CONST: "const"
 VIRTUAL: "virtual"
-STATIC:"static" 
 OVERRIDE: "override"
 ACCESS_MODIFIER: "public"
                | "protected"
